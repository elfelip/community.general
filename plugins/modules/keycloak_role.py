#!/usr/bin/python
# -*- coding: utf-8 -*-

# Copyright (c) 2019, Adam Goossens <adam.goossens@gmail.com>
# GNU General Public License v3.0+ (see LICENSES/GPL-3.0-or-later.txt or https://www.gnu.org/licenses/gpl-3.0.txt)
# SPDX-License-Identifier: GPL-3.0-or-later

from __future__ import absolute_import, division, print_function
__metaclass__ = type

DOCUMENTATION = '''
---
module: keycloak_role

short_description: Allows administration of Keycloak roles via Keycloak API

version_added: 3.4.0

description:
    - This module allows you to add, remove or modify Keycloak roles via the Keycloak REST API.
      It requires access to the REST API via OpenID Connect; the user connecting and the client being
      used must have the requisite access rights. In a default Keycloak installation, admin-cli
      and an admin user would work, as would a separate client definition with the scope tailored
      to your needs and a user having the expected roles.

    - The names of module options are snake_cased versions of the camelCase ones found in the
      Keycloak API and its documentation at U(https://www.keycloak.org/docs-api/8.0/rest-api/index.html).

    - Attributes are multi-valued in the Keycloak API. All attributes are lists of individual values and will
      be returned that way by this module. You may pass single values for attributes when calling the module,
      and this will be translated into a list suitable for the API.

attributes:
    check_mode:
        support: full
    diff_mode:
        support: full

options:
    state:
        description:
            - State of the role.
            - On C(present), the role will be created if it does not yet exist, or updated with the parameters you provide.
            - On C(absent), the role will be removed if it exists.
        default: 'present'
        type: str
        choices:
            - present
            - absent

    name:
        type: str
        required: true
        description:
            - Name of the role.
            - This parameter is required.

    description:
        type: str
        description:
            - The role description.

    realm:
        type: str
        description:
            - The Keycloak realm under which this role resides.
        default: 'master'

    client_id:
        type: str
        description:
            - If the role is a client role, the client id under which it resides.
            - If this parameter is absent, the role is considered a realm role.

    attributes:
        type: dict
        description:
            - A dict of key/value pairs to set as custom attributes for the role.
            - Values may be single values (e.g. a string) or a list of strings.

extends_documentation_fragment:
    - community.general.keycloak
    - community.general.attributes

author:
    - Laurent Paumier (@laurpaum)
'''

EXAMPLES = '''
- name: Create a Keycloak realm role, authentication with credentials
  community.general.keycloak_role:
    name: my-new-kc-role
    realm: MyCustomRealm
    state: present
    auth_client_id: admin-cli
    auth_keycloak_url: https://auth.example.com/auth
    auth_realm: master
    auth_username: USERNAME
    auth_password: PASSWORD
  delegate_to: localhost

- name: Create a Keycloak realm role, authentication with token
  community.general.keycloak_role:
    name: my-new-kc-role
    realm: MyCustomRealm
    state: present
    auth_client_id: admin-cli
    auth_keycloak_url: https://auth.example.com/auth
    token: TOKEN
  delegate_to: localhost

- name: Create a Keycloak client role
  community.general.keycloak_role:
    name: my-new-kc-role
    realm: MyCustomRealm
    client_id: MyClient
    state: present
    auth_client_id: admin-cli
    auth_keycloak_url: https://auth.example.com/auth
    auth_realm: master
    auth_username: USERNAME
    auth_password: PASSWORD
  delegate_to: localhost

- name: Delete a Keycloak role
  community.general.keycloak_role:
    name: my-role-for-deletion
    state: absent
    auth_client_id: admin-cli
    auth_keycloak_url: https://auth.example.com/auth
    auth_realm: master
    auth_username: USERNAME
    auth_password: PASSWORD
  delegate_to: localhost

- name: Create a keycloak role with some custom attributes
  community.general.keycloak_role:
    auth_client_id: admin-cli
    auth_keycloak_url: https://auth.example.com/auth
    auth_realm: master
    auth_username: USERNAME
    auth_password: PASSWORD
    name: my-new-role
    attributes:
        attrib1: value1
        attrib2: value2
        attrib3:
            - with
            - numerous
            - individual
            - list
            - items
  delegate_to: localhost
'''

RETURN = '''
msg:
    description: Message as to what action was taken.
    returned: always
    type: str
    sample: "Role myrole has been updated"

proposed:
    description: Representation of proposed role.
    returned: always
    type: dict
    sample: {
        "description": "My updated test description"
    }

existing:
    description: Representation of existing role.
    returned: always
    type: dict
    sample: {
        "attributes": {},
        "clientRole": true,
        "composite": false,
        "containerId": "9f03eb61-a826-4771-a9fd-930e06d2d36a",
        "description": "My client test role",
        "id": "561703dd-0f38-45ff-9a5a-0c978f794547",
        "name": "myrole"
    }

end_state:
    description: Representation of role after module execution (sample is truncated).
    returned: on success
    type: dict
    sample: {
        "attributes": {},
        "clientRole": true,
        "composite": false,
        "containerId": "9f03eb61-a826-4771-a9fd-930e06d2d36a",
        "description": "My updated client test role",
        "id": "561703dd-0f38-45ff-9a5a-0c978f794547",
        "name": "myrole"
    }
'''

from ansible_collections.community.general.plugins.module_utils.identity.keycloak.keycloak import KeycloakAPI, camel, \
    keycloak_argument_spec, get_token, KeycloakError
from ansible.module_utils.basic import AnsibleModule


def main():
    """
    Module execution

    :return:
    """
    argument_spec = keycloak_argument_spec()

    meta_args = dict(
        state=dict(type='str', default='present', choices=['present', 'absent']),
        name=dict(type='str', required=True),
        description=dict(type='str'),
        realm=dict(type='str', default='master'),
        client_id=dict(type='str'),
        attributes=dict(type='dict'),
    )

    argument_spec.update(meta_args)

    module = AnsibleModule(argument_spec=argument_spec,
                           supports_check_mode=True,
                           required_one_of=([['token', 'auth_realm', 'auth_username', 'auth_password']]),
                           required_together=([['auth_realm', 'auth_username', 'auth_password']]))

    result = dict(changed=False, msg='', diff={}, proposed={}, existing={}, end_state={})

    # Obtain access token, initialize API
    try:
        connection_header = get_token(module.params)
    except KeycloakError as e:
        module.fail_json(msg=str(e))

    kc = KeycloakAPI(module, connection_header)

    realm = module.params.get('realm')
    clientid = module.params.get('client_id')
    name = module.params.get('name')
    state = module.params.get('state')

    # attributes in Keycloak have their values returned as lists
    # via the API. attributes is a dict, so we'll transparently convert
    # the values to lists.
    if module.params.get('attributes') is not None:
        for key, val in module.params['attributes'].items():
            module.params['attributes'][key] = [val] if not isinstance(val, list) else val

    # Filter and map the parameters names that apply to the role
    role_params = [x for x in module.params
                   if x not in list(keycloak_argument_spec().keys()) + ['state', 'realm', 'client_id', 'composites'] and
                   module.params.get(x) is not None]

    # See if it already exists in Keycloak
    if clientid is None:
        before_role = kc.get_realm_role(name, realm)
    else:
        before_role = kc.get_client_role(name, clientid, realm)

    if before_role is None:
        before_role = {}

    # Build a proposed changeset from parameters given to this module
    changeset = {}

    for param in role_params:
        new_param_value = module.params.get(param)
        old_value = before_role[param] if param in before_role else None
        if new_param_value != old_value:
            changeset[camel(param)] = new_param_value

    # Prepare the desired values using the existing values (non-existence results in a dict that is save to use as a basis)
    desired_role = before_role.copy()
    desired_role.update(changeset)

    result['proposed'] = changeset
    result['existing'] = before_role

    # Cater for when it doesn't exist (an empty dict)
    if not before_role:
        if state == 'absent':
            # Do nothing and exit
            if module._diff:
                result['diff'] = dict(before='', after='')
            result['changed'] = False
            result['end_state'] = {}
            result['msg'] = 'Role does not exist, doing nothing.'
            module.exit_json(**result)

        # Process a creation
        result['changed'] = True

        if name is None:
            module.fail_json(msg='name must be specified when creating a new role')

        if module._diff:
            result['diff'] = dict(before='', after=desired_role)

        if module.check_mode:
            module.exit_json(**result)

        # create it
        if clientid is None:
            kc.create_realm_role(desired_role, realm)
            after_role = kc.get_realm_role(name, realm)
        else:
            kc.create_client_role(desired_role, clientid, realm)
            after_role = kc.get_client_role(name, clientid, realm)

        if after_role['composite']:
            after_role['composites'] = kc.get_role_composites(rolerep=after_role, clientid=clientid, realm=realm)

        result['end_state'] = after_role

        result['msg'] = 'Role {name} has been created'.format(name=name)
        module.exit_json(**result)

    else:
        if state == 'present':
<<<<<<< HEAD
=======
            compare_exclude = []
            if 'composites' in desired_role and isinstance(desired_role['composites'], list) and len(desired_role['composites']) > 0:
                composites = kc.get_role_composites(rolerep=before_role, clientid=clientid, realm=realm)
                before_role['composites'] = []
                for composite in composites:
                    before_composite = {}
                    if composite['clientRole']:
                        composite_client = kc.get_client_by_id(id=composite['containerId'], realm=realm)
                        before_composite['client_id'] = composite_client['clientId']
                    else:
                        before_composite['client_id'] = None
                    before_composite['name'] = composite['name']
                    before_composite['state'] = 'present'
                    before_role['composites'].append(before_composite)
            else:
                compare_exclude.append('composites')
>>>>>>> e357e425
            # Process an update

            # no changes
            if desired_role == before_role:
                result['changed'] = False
                result['end_state'] = desired_role
                result['msg'] = "No changes required to role {name}.".format(name=name)
                module.exit_json(**result)

            # doing an update
            result['changed'] = True

            if module._diff:
                result['diff'] = dict(before=before_role, after=desired_role)

            if module.check_mode:
                module.exit_json(**result)

            # do the update
            if clientid is None:
                kc.update_realm_role(desired_role, realm)
                after_role = kc.get_realm_role(name, realm)
            else:
                kc.update_client_role(desired_role, clientid, realm)
                after_role = kc.get_client_role(name, clientid, realm)
            if after_role['composite']:
                after_role['composites'] = kc.get_role_composites(rolerep=after_role, clientid=clientid, realm=realm)

            result['end_state'] = after_role

            result['msg'] = "Role {name} has been updated".format(name=name)
            module.exit_json(**result)

        else:
            # Process a deletion (because state was not 'present')
            result['changed'] = True

            if module._diff:
                result['diff'] = dict(before=before_role, after='')

            if module.check_mode:
                module.exit_json(**result)

            # delete it
            if clientid is None:
                kc.delete_realm_role(name, realm)
            else:
                kc.delete_client_role(name, clientid, realm)

            result['end_state'] = {}

            result['msg'] = "Role {name} has been deleted".format(name=name)

    module.exit_json(**result)


if __name__ == '__main__':
    main()<|MERGE_RESOLUTION|>--- conflicted
+++ resolved
@@ -319,8 +319,6 @@
 
     else:
         if state == 'present':
-<<<<<<< HEAD
-=======
             compare_exclude = []
             if 'composites' in desired_role and isinstance(desired_role['composites'], list) and len(desired_role['composites']) > 0:
                 composites = kc.get_role_composites(rolerep=before_role, clientid=clientid, realm=realm)
@@ -337,7 +335,6 @@
                     before_role['composites'].append(before_composite)
             else:
                 compare_exclude.append('composites')
->>>>>>> e357e425
             # Process an update
 
             # no changes
