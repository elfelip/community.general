# -*- coding: utf-8 -*-
# Copyright (c) 2020, Adam Migus <adam@migus.org>
# GNU General Public License v3.0+ (see LICENSES/GPL-3.0-or-later.txt or https://www.gnu.org/licenses/gpl-3.0.txt)
# SPDX-License-Identifier: GPL-3.0-or-later
from __future__ import absolute_import, division, print_function

__metaclass__ = type

DOCUMENTATION = r"""
name: tss
author: Adam Migus (@amigus) <adam@migus.org>
short_description: Get secrets from Thycotic Secret Server
version_added: 1.0.0
description:
    - Uses the Thycotic Secret Server Python SDK to get Secrets from Secret
      Server using token authentication with O(username) and O(password) on
      the REST API at O(base_url).
    - When using self-signed certificates the environment variable
      C(REQUESTS_CA_BUNDLE) can be set to a file containing the trusted certificates
      (in C(.pem) format).
    - For example, C(export REQUESTS_CA_BUNDLE='/etc/ssl/certs/ca-bundle.trust.crt').
requirements:
    - python-tss-sdk - https://pypi.org/project/python-tss-sdk/
options:
    _terms:
        description: The integer ID of the secret.
        required: true
        type: int
<<<<<<< HEAD
=======
    fetch_secret_ids_from_folder:
        description:
            - Boolean flag which indicates whether secret ids are in a folder is fetched by folder ID or not.
            - V(true) then the terms will be considered as a folder IDs. Otherwise (default), they are considered as secret IDs.
        required: false
        type: bool
        version_added: 7.1.0
    fetch_attachments:
        description:
            - Boolean flag which indicates whether attached files will get downloaded or not.
            - The download will only happen if O(file_download_path) has been provided.
        required: false
        type: bool
        version_added: 7.0.0
    file_download_path:
        description: Indicate the file attachment download location.
        required: false
        type: path
        version_added: 7.0.0
>>>>>>> 958ccf25
    base_url:
        description: The base URL of the server, for example V(https://localhost/SecretServer).
        env:
            - name: TSS_BASE_URL
        ini:
            - section: tss_lookup
              key: base_url
        required: true
    username:
        description: The username with which to request the OAuth2 Access Grant.
        env:
            - name: TSS_USERNAME
        ini:
            - section: tss_lookup
              key: username
    password:
        description:
            - The password associated with the supplied username.
            - Required when O(token) is not provided.
        env:
            - name: TSS_PASSWORD
        ini:
            - section: tss_lookup
              key: password
    domain:
        default: ""
        description:
          - The domain with which to request the OAuth2 Access Grant.
          - Optional when O(token) is not provided.
          - Requires C(python-tss-sdk) version 1.0.0 or greater.
        env:
            - name: TSS_DOMAIN
        ini:
            - section: tss_lookup
              key: domain
        required: false
        version_added: 3.6.0
    token:
        description:
          - Existing token for Thycotic authorizer.
          - If provided, O(username) and O(password) are not needed.
          - Requires C(python-tss-sdk) version 1.0.0 or greater.
        env:
            - name: TSS_TOKEN
        ini:
            - section: tss_lookup
              key: token
        version_added: 3.7.0
    api_path_uri:
        default: /api/v1
        description: The path to append to the base URL to form a valid REST
            API request.
        env:
            - name: TSS_API_PATH_URI
        required: false
    token_path_uri:
        default: /oauth2/token
        description: The path to append to the base URL to form a valid OAuth2
            Access Grant request.
        env:
            - name: TSS_TOKEN_PATH_URI
        required: false
"""

RETURN = r"""
_list:
    description:
        - The JSON responses to C(GET /secrets/{id}).
        - See U(https://updates.thycotic.net/secretserver/restapiguide/TokenAuth/#operation--secrets--id--get).
    type: list
    elements: dict
"""

EXAMPLES = r"""
- hosts: localhost
  vars:
      secret: >-
        {{
            lookup(
                'community.general.tss',
                102,
                base_url='https://secretserver.domain.com/SecretServer/',
                username='user.name',
                password='password'
            )
        }}
  tasks:
      - ansible.builtin.debug:
          msg: >
            the password is {{
              (secret['items']
                | items2dict(key_name='slug',
                             value_name='itemValue'))['password']
            }}

- hosts: localhost
  vars:
      secret: >-
        {{
            lookup(
                'community.general.tss',
                102,
                base_url='https://secretserver.domain.com/SecretServer/',
                username='user.name',
                password='password',
                domain='domain'
            )
        }}
  tasks:
      - ansible.builtin.debug:
          msg: >
            the password is {{
              (secret['items']
                | items2dict(key_name='slug',
                             value_name='itemValue'))['password']
            }}

- hosts: localhost
  vars:
      secret_password: >-
        {{
            ((lookup(
                'community.general.tss',
                102,
                base_url='https://secretserver.domain.com/SecretServer/',
                token='thycotic_access_token',
            )  | from_json).get('items') | items2dict(key_name='slug', value_name='itemValue'))['password']
        }}
  tasks:
      - ansible.builtin.debug:
          msg: the password is {{ secret_password }}
<<<<<<< HEAD
=======

# Private key stores into certificate file which is attached with secret.
# If fetch_attachments=True then private key file will be download on specified path
# and file content will display in debug message.
- hosts: localhost
  vars:
      secret: >-
        {{
            lookup(
                'community.general.tss',
                102,
                fetch_attachments=True,
                file_download_path='/home/certs',
                base_url='https://secretserver.domain.com/SecretServer/',
                token='thycotic_access_token'
            )
        }}
  tasks:
    - ansible.builtin.debug:
        msg: >
          the private key is {{
            (secret['items']
              | items2dict(key_name='slug',
                           value_name='itemValue'))['private-key']
          }}

# If fetch_secret_ids_from_folder=true then secret IDs are in a folder is fetched based on folder ID
- hosts: localhost
  vars:
      secret: >-
        {{
            lookup(
                'community.general.tss',
                102,
                fetch_secret_ids_from_folder=true,
                base_url='https://secretserver.domain.com/SecretServer/',
                token='thycotic_access_token'
            )
        }}
  tasks:
    - ansible.builtin.debug:
        msg: >
          the secret id's are {{
              secret
          }}
>>>>>>> 958ccf25
"""

import abc

from ansible.errors import AnsibleError, AnsibleOptionsError
from ansible.module_utils import six
from ansible.plugins.lookup import LookupBase
from ansible.utils.display import Display

try:
    from delinea.secrets.server import SecretServer, SecretServerError

    HAS_TSS_SDK = True
    HAS_DELINEA_SS_SDK = True
except ImportError:
    try:
        from thycotic.secrets.server import SecretServer, SecretServerError

        HAS_TSS_SDK = True
        HAS_DELINEA_SS_SDK = False
    except ImportError:
        SecretServer = None
        SecretServerError = None
        HAS_TSS_SDK = False
        HAS_DELINEA_SS_SDK = False

try:
    from thycotic.secrets.server import PasswordGrantAuthorizer, DomainPasswordGrantAuthorizer, AccessTokenAuthorizer

    HAS_TSS_AUTHORIZER = True
except ImportError:
    try:
        from delinea.secrets.server import PasswordGrantAuthorizer, DomainPasswordGrantAuthorizer, AccessTokenAuthorizer

        HAS_TSS_AUTHORIZER = True
    except ImportError:
        PasswordGrantAuthorizer = None
        DomainPasswordGrantAuthorizer = None
        AccessTokenAuthorizer = None
        HAS_TSS_AUTHORIZER = False


display = Display()


@six.add_metaclass(abc.ABCMeta)
class TSSClient(object):
    def __init__(self):
        self._client = None

    @staticmethod
    def from_params(**server_parameters):
        if HAS_TSS_AUTHORIZER:
            return TSSClientV1(**server_parameters)
        else:
            return TSSClientV0(**server_parameters)

    def get_secret(self, term):
        display.debug("tss_lookup term: %s" % term)

        secret_id = self._term_to_secret_id(term)
        display.vvv(u"Secret Server lookup of Secret with ID %d" % secret_id)

        return self._client.get_secret_json(secret_id)

    def get_secret_ids_by_folderid(self, term):
        display.debug("tss_lookup term: %s" % term)
        folder_id = self._term_to_folder_id(term)
        display.vvv(u"Secret Server lookup of Secret id's with Folder ID %d" % folder_id)

        return self._client.get_secret_ids_by_folderid(folder_id)

    @staticmethod
    def _term_to_secret_id(term):
        try:
            return int(term)
        except ValueError:
            raise AnsibleOptionsError("Secret ID must be an integer")

    @staticmethod
    def _term_to_folder_id(term):
        try:
            return int(term)
        except ValueError:
            raise AnsibleOptionsError("Folder ID must be an integer")


class TSSClientV0(TSSClient):
    def __init__(self, **server_parameters):
        super(TSSClientV0, self).__init__()

        if server_parameters.get("domain"):
            raise AnsibleError("The 'domain' option requires 'python-tss-sdk' version 1.0.0 or greater")

        self._client = SecretServer(
            server_parameters["base_url"],
            server_parameters["username"],
            server_parameters["password"],
            server_parameters["api_path_uri"],
            server_parameters["token_path_uri"],
        )


class TSSClientV1(TSSClient):
    def __init__(self, **server_parameters):
        super(TSSClientV1, self).__init__()

        authorizer = self._get_authorizer(**server_parameters)
        self._client = SecretServer(
            server_parameters["base_url"], authorizer, server_parameters["api_path_uri"]
        )

    @staticmethod
    def _get_authorizer(**server_parameters):
        if server_parameters.get("token"):
            return AccessTokenAuthorizer(
                server_parameters["token"],
            )

        if server_parameters.get("domain"):
            return DomainPasswordGrantAuthorizer(
                server_parameters["base_url"],
                server_parameters["username"],
                server_parameters["domain"],
                server_parameters["password"],
                server_parameters["token_path_uri"],
            )

        return PasswordGrantAuthorizer(
            server_parameters["base_url"],
            server_parameters["username"],
            server_parameters["password"],
            server_parameters["token_path_uri"],
        )


class LookupModule(LookupBase):
    def run(self, terms, variables, **kwargs):
        if not HAS_TSS_SDK:
            raise AnsibleError("python-tss-sdk must be installed to use this plugin")

        self.set_options(var_options=variables, direct=kwargs)

        tss = TSSClient.from_params(
            base_url=self.get_option("base_url"),
            username=self.get_option("username"),
            password=self.get_option("password"),
            domain=self.get_option("domain"),
            token=self.get_option("token"),
            api_path_uri=self.get_option("api_path_uri"),
            token_path_uri=self.get_option("token_path_uri"),
        )

        try:
<<<<<<< HEAD
            return [tss.get_secret(term) for term in terms]
=======
            if self.get_option("fetch_secret_ids_from_folder"):
                if HAS_DELINEA_SS_SDK:
                    return [tss.get_secret_ids_by_folderid(term) for term in terms]
                else:
                    raise AnsibleError("latest python-tss-sdk must be installed to use this plugin")
            else:
                return [tss.get_secret(term, self.get_option("fetch_attachments"), self.get_option("file_download_path")) for term in terms]
>>>>>>> 958ccf25
        except SecretServerError as error:
            raise AnsibleError("Secret Server lookup failure: %s" % error.message)<|MERGE_RESOLUTION|>--- conflicted
+++ resolved
@@ -26,8 +26,6 @@
         description: The integer ID of the secret.
         required: true
         type: int
-<<<<<<< HEAD
-=======
     fetch_secret_ids_from_folder:
         description:
             - Boolean flag which indicates whether secret ids are in a folder is fetched by folder ID or not.
@@ -47,7 +45,6 @@
         required: false
         type: path
         version_added: 7.0.0
->>>>>>> 958ccf25
     base_url:
         description: The base URL of the server, for example V(https://localhost/SecretServer).
         env:
@@ -179,8 +176,6 @@
   tasks:
       - ansible.builtin.debug:
           msg: the password is {{ secret_password }}
-<<<<<<< HEAD
-=======
 
 # Private key stores into certificate file which is attached with secret.
 # If fetch_attachments=True then private key file will be download on specified path
@@ -226,7 +221,6 @@
           the secret id's are {{
               secret
           }}
->>>>>>> 958ccf25
 """
 
 import abc
@@ -381,9 +375,6 @@
         )
 
         try:
-<<<<<<< HEAD
-            return [tss.get_secret(term) for term in terms]
-=======
             if self.get_option("fetch_secret_ids_from_folder"):
                 if HAS_DELINEA_SS_SDK:
                     return [tss.get_secret_ids_by_folderid(term) for term in terms]
@@ -391,6 +382,5 @@
                     raise AnsibleError("latest python-tss-sdk must be installed to use this plugin")
             else:
                 return [tss.get_secret(term, self.get_option("fetch_attachments"), self.get_option("file_download_path")) for term in terms]
->>>>>>> 958ccf25
         except SecretServerError as error:
             raise AnsibleError("Secret Server lookup failure: %s" % error.message)